workspace(name = "jsonnet")

# This local_repository looks silly but it makes io_bazel_rules_jsonnet use
# _this_ jsonnet, not another downloaded copy.
local_repository(
    name = "jsonnet",
    path = ".",
)

git_repository(
    name = "io_bazel_rules_jsonnet",
    commit = "4ef65ef89335fca9d105515053af083f8bd54965",
    remote = "https://github.com/bazelbuild/rules_jsonnet.git",
)

new_git_repository(
    name = "com_google_googletest",
    remote = "https://github.com/google/googletest.git",
    tag = "release-1.8.0",
    build_file = "gmock.BUILD",
)

bind(
    name = "googletest",
    actual = "@com_google_googletest//:googletest_no_main",
)

bind(
<<<<<<< HEAD
    name = "gtest_main",
    actual = "@gmock_archive//:gtest_main",
)

load("//tools/build_defs:python_repo.bzl", "python_interpreter")

python_interpreter(name = "default_python")
=======
    name = "googletest_main",
    actual = "@com_google_googletest//:googletest",
)
>>>>>>> 941e1172
<|MERGE_RESOLUTION|>--- conflicted
+++ resolved
@@ -26,16 +26,10 @@
 )
 
 bind(
-<<<<<<< HEAD
-    name = "gtest_main",
-    actual = "@gmock_archive//:gtest_main",
+    name = "googletest_main",
+    actual = "@com_google_googletest//:googletest",
 )
 
 load("//tools/build_defs:python_repo.bzl", "python_interpreter")
 
-python_interpreter(name = "default_python")
-=======
-    name = "googletest_main",
-    actual = "@com_google_googletest//:googletest",
-)
->>>>>>> 941e1172
+python_interpreter(name = "default_python")